--- conflicted
+++ resolved
@@ -13,10 +13,6 @@
 warnings.filterwarnings("ignore", category=UserWarning, module='selenium')
 
 _LOGGER = logging.getLogger(__name__)
-<<<<<<< HEAD
-
-=======
->>>>>>> 7bdbbd20
 
 
 class EchoDownloader(object):
@@ -88,15 +84,6 @@
             # check if it is network error
             if '<html><head></head><body></body></html>' in self._driver.page_source:
                 print('Failed!')
-<<<<<<< HEAD
-                print('  > Failed to connect to server, is your internet working...?')
-                _LOGGER.debug("Network seems to be down")
-                raise EchoLoginError(self._driver)
-            elif 'check your URL' in self._driver.page_source:
-                print('Failed!')
-                print('  > Failed to connet to course page, is the uuid correct...?')
-                _LOGGER.debug("Failed to find a valid course page")
-=======
                 print(
                     '  > Failed to connect to server, is your internet working...?'
                 )
@@ -112,18 +99,12 @@
                 _LOGGER.debug("Failed to find a valid course page")
                 _LOGGER.debug("Dumping page at %s: %s", self._course.url,
                               self._driver.page_source)
->>>>>>> 7bdbbd20
                 raise EchoLoginError(self._driver)
             else:
                 # Should be only for the case where login details is not required left
                 print('INFO: No need to login :)')
                 _LOGGER.debug("No username found (no need to login?)")
-<<<<<<< HEAD
-                _LOGGER.debug("Dumping login page at %s: %s",
-                              self._course.url,
-=======
                 _LOGGER.debug("Dumping login page at %s: %s", self._course.url,
->>>>>>> 7bdbbd20
                               self._driver.page_source)
         print('Done!')
 
