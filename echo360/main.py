import argparse
import os
import sys
import re
import logging
import time
from datetime import datetime

try:
    import pick
except ImportError as e:
    # check if this is windows, if so install windows curse on the fly
    if "win32" not in sys.platform:
        raise e
    import subprocess

    subprocess.check_call([sys.executable, "-m", "pip", "install", "windows-curses"])

from .echo_exceptions import EchoLoginError
from .downloader import EchoDownloader
from .course import EchoCourse, EchoCloudCourse

_DEFAULT_BEFORE_DATE = datetime(2900, 1, 1).date()
_DEFAULT_AFTER_DATE = datetime(1100, 1, 1).date()

_LOGGER = logging.getLogger(__name__)


def try_parse_date(date_string, fmt):
    try:
        return datetime.strptime(date_string, fmt).date()
    except ValueError:
        print("Error parsing date input:", sys.exc_info())
        sys.exit(1)


def handle_args():
    parser = argparse.ArgumentParser(description="Download lectures from  portal.")
    parser.add_argument(
        "url",
        help="Full URL of the echo360 course page, \
              or only the UUID (which defaults to USYD). \
              The URL of the course's video lecture page, \
              for example: http://recordings.engineering.illinois.edu/ess/portal/section/115f3def-7371-4e98-b72f-6efe53771b2a)",  # noqa
        metavar="ECHO360_URL",
    )
    parser.add_argument(
        "--output",
        "-o",
        help="Path to the desired output directory. The output \
                             directory must exist. Otherwise the current \
                             directory is used.",
        metavar="OUTPUT_PATH",
    )
    parser.add_argument(
        "--after-date",
        dest="after_date",
        help="Only download lectures newer than AFTER_DATE \
                             (inclusive). Note: this may be combined with \
                             --before-date.",
        metavar="AFTER_DATE(YYYY-MM-DD)",
    )
    parser.add_argument(
        "--before-date",
        dest="before_date",
        help="Only download lectures older than BEFORE_DATE \
                              (inclusive). Note: this may be combined with \
                              --after-date",
        metavar="BEFORE_DATE(YYYY-MM-DD)",
    )
    parser.add_argument(
        "--unikey",
        "-u",
        dest="unikey",
        help="Your unikey for your University of \
                              Sydney elearning account",
        metavar="UNIKEY",
    )
    parser.add_argument(
        "--password",
        "-p",
        dest="password",
        help="Your password for your University of \
                              Sydney elearning account",
        metavar="PASSWORD",
    )
    parser.add_argument(
        "--setup-credentials",
        action="store_true",
        default=False,
        dest="setup_credential",
        help="Open a chrome instance to expose an ability for user to log into \
                                any website to obtain credentials needed before proceeding. \
                                (implies using chrome-driver)",
    )
    parser.add_argument(
        "--download-phantomjs-binary",
        action="store_true",
        default=False,
        dest="download_binary",
        help="Force the echo360.py script to download a local \
                              binary file for phantomjs (will override system bin)",
    )
    parser.add_argument(
        "--chrome",
        action="store_true",
        default=False,
        dest="use_chrome",
        help="Use Chrome Driver instead of phantomjs webdriver. You \
                              must have chromedriver installed in your PATH.",
    )
    parser.add_argument(
        "--firefox",
        action="store_true",
        default=False,
        dest="use_firefox",
        help="Use Firefox Driver instead of phantomjs webdriver. You \
                              must have geckodriver installed in your PATH.",
    )
    parser.add_argument(
        "--echo360cloud",
        action="store_true",
        default=False,
        help="Treat the given hostname as echo360 cloud platform.",
    )
    parser.add_argument(
        "--interactive",
        "-i",
        action="store_true",
        default=False,
        help="Interactively pick the lectures you want, instead of download all \
                              (default) or based on dates .",
    )
    parser.add_argument(
        "--manual",
        "-m",
        action="store_true",
        default=False,
        help="Only effective for 'echo360.org' host. When set, you will need to \
                              manually continue the script after logging into your \
                              institution's SSO; i.e. it will disable the automatic \
                              redirection which is the default behavior.",
    )
    parser.add_argument(
        "--alternative_feeds",
        "-a",
        action="store_true",
        default=False,
        dest="alternative_feeds",
        help="Download first two video feeds. Since some university have multiple \
                video feeds, with this option on the downloader will also try to download \
                the second video, which could be the alternative feed. Might only work on \
                some 'echo360.org' hosts.",
    )
    parser.add_argument(
        "--debug",
        action="store_true",
        default=False,
        dest="enable_degbug",
        help="Enable extensive logging.",
    )

    args = vars(parser.parse_args())
    course_url = args["url"]

    output_path = (
        os.path.expanduser(args["output"])
        if args["output"] is not None
        else "default_out_path"
    )
    output_path = output_path if os.path.isdir(output_path) else "default_out_path"

    after_date = (
        try_parse_date(args["after_date"], "%Y-%m-%d")
        if args["after_date"]
        else _DEFAULT_AFTER_DATE
    )
    before_date = (
        try_parse_date(args["before_date"], "%Y-%m-%d")
        if args["before_date"]
        else _DEFAULT_BEFORE_DATE
    )

    username = args["unikey"]
    password = args["password"]
    # check if the given uuid is actually a full URL
    course_hostname = re.search(
        "https?:[/]{2}[^/]*", course_url
    )  # would be none if it does not exists
    if course_hostname is not None:
        course_hostname = course_hostname.group()
    else:
        _LOGGER.info(
            "Non-URL value is given, defaults to University of Sydney's echo system"
        )
        _LOGGER.info("Use the full URL if you want to use this in other University")

    args_without_sensitive_info = dict(args)
    args_without_sensitive_info.pop("unikey", None)
    args_without_sensitive_info.pop("password", None)
    _LOGGER.debug("Input args: %s", args_without_sensitive_info)
    _LOGGER.debug("Hostname: %s, UUID: %s", course_hostname, course_url)

    webdriver_to_use = "phantomjs"
    if args["use_chrome"]:
        webdriver_to_use = "chrome"
    elif args["use_firefox"]:
        webdriver_to_use = "firefox"

    return (
        course_url,
        course_hostname,
        output_path,
        after_date,
        before_date,
        username,
        password,
        args["setup_credential"],
        args["download_binary"],
        webdriver_to_use,
        args["interactive"],
        args["enable_degbug"],
        args["manual"],
<<<<<<< HEAD
        args["alternative_feeds"],
=======
        args["echo360cloud"]
>>>>>>> 4531d3b0
    )


def main():
    (
        course_url,
        course_hostname,
        output_path,
        after_date,
        before_date,
        username,
        password,
        setup_credential,
        download_binary,
        webdriver_to_use,
        interactive_mode,
        enable_degbug,
        manual,
<<<<<<< HEAD
        alternative_feeds
=======
        usingEcho360Cloud,
>>>>>>> 4531d3b0
    ) = handle_args()

    setup_logging(enable_degbug)

    if not usingEcho360Cloud and "echo360.org" in course_hostname:
        print("> Echo360 Cloud platform detected")
        print("> This implies setup_credential, and using web_driver")
        print(">> Please login with your SSO details and type continue when logged in.")
        print("-" * 65)
        usingEcho360Cloud = True
        setup_credential = True
    if usingEcho360Cloud:  # for manual --echo360cloud flag
        setup_credential = True

    def cmd_exists(x):
        any(
            os.access(os.path.join(path, x), os.X_OK)
            for path in os.environ["PATH"].split(os.pathsep)
        )

    # NOTE: local binary will always override system PATH binary
    use_local_binary = True

    if setup_credential and webdriver_to_use == "phantomjs":
        # setup credentials must use web driver
        webdriver_to_use = "chrome"
    if webdriver_to_use == "chrome":
        from .binary_downloader.chromedriver import (
            ChromedriverDownloader as binary_downloader,
        )

        binary_type = "chromedriver"
    elif webdriver_to_use == "firefox":
        from .binary_downloader.firefoxdriver import (
            FirefoxDownloader as binary_downloader,
        )

        binary_type = "geckodriver"
    else:
        from .binary_downloader.phantomjs import (
            PhantomjsDownloader as binary_downloader,
        )

        binary_type = "phantomjs"
    binary_downloader = binary_downloader()  # initialise class
    _LOGGER.debug(
        "binary_downloader link: %s, bin path: %s",
        binary_downloader.get_download_link(),
        binary_downloader.get_bin(),
    )
    # First test for existance of localbinary file
    if not os.path.isfile(binary_downloader.get_bin()):
        # If failed, then test for existance of global executable in PATH
        if cmd_exists(binary_type):
            use_local_binary = False
            _LOGGER.debug("Using global binary file")
        else:
            # None exists, download binary file
            start_download_binary(binary_downloader, binary_type)
            _LOGGER.debug("Downloading binary file")

    if download_binary:
        start_download_binary(binary_downloader, binary_type, manual=True)
        exit(0)

    if usingEcho360Cloud:
        # echo360 cloud
        course_uuid = re.search(
            "[^/]([0-9a-zA-Z]+[-])+[0-9a-zA-Z]+", course_url
        ).group()  # retrieve the last part of the URL
        course = EchoCloudCourse(course_uuid, course_hostname, alternative_feeds)
    else:
        # import it here for monkey patching gevent, to fix the followings:
        # MonkeyPatchWarning: Monkey-patching ssl after ssl has already been
        # imported may lead to errors, including RecursionError on Python 3.6.
        from . import hls_downloader

        course_uuid = re.search(
            "[^/]+(?=/$|$)", course_url
        ).group()  # retrieve the last part of the URL
        course = EchoCourse(course_uuid, course_hostname)
    downloader = EchoDownloader(
        course,
        output_path,
        date_range=(after_date, before_date),
        username=username,
        password=password,
        setup_credential=setup_credential,
        use_local_binary=use_local_binary,
        webdriver_to_use=webdriver_to_use,
        interactive_mode=interactive_mode,
    )

    _LOGGER.debug(
        '>>> Download will use "{}" webdriver from {} executable <<<'.format(
            binary_type, "LOCAL" if use_local_binary else "GLOBAL"
        )
    )
    if setup_credential:
        run_setup_credential(
            downloader._driver, course_hostname, echo360_cloud=True, manual=manual
        )
        downloader._driver.set_window_size(0, 0)
    downloader.download_all()


def start_download_binary(binary_downloader, binary_type, manual=False):
    print("=" * 65)
    if not manual:
        print(
            "Binary file of {0} not found, will initiate a download process now...".format(
                binary_type
            )
        )
    binary_downloader.download()
    print("Done!")
    print("=" * 65)


def run_setup_credential(webdriver, url, echo360_cloud=False, manual=False):
    webdriver.get(url)
    # for making it compatiable with Python 2 & 3
    from sys import version_info
    try:
        if echo360_cloud and not manual:
            print(
                " >> After you finished logging into echo360 cloud, the window "
                "should be automatically redirected and continued. If it got stuck, "
                "please contact the author :)"
            )
        elif manual:
            print(
                " >> After you finished logging in, type 'continue' in the terminal."
            )
        while True:
            if echo360_cloud and not manual:
                # for debugging:
                # import pickle
                # with open("cookies", "rb") as f:
                #     for c in pickle.load(f):
                #         webdriver.add_cookie(c)

                # automatically wait for the Auth Token from webdriver
                if any("ECHO_JWT" in c["name"] for c in webdriver.get_cookies()):
                    # with open('cookies', 'wb') as f:
                    #     pickle.dump(webdriver.get_cookies(), f)
                    #     exit()
                    break
                time.sleep(2)
            else:
                if version_info[0] > 2:
                    user_inputs = input("> Type 'continue' and press [enter]\n")
                else:
                    user_inputs = raw_input("> Type 'continue' and press [enter]\n")
                if user_inputs.lower() == "continue":
                    break
    except KeyboardInterrupt:
        pass


def setup_logging(enable_degbug=False):
    # set up logging to file - see previous section for more details
    logging_level = logging.DEBUG if enable_degbug else logging.INFO
    root_path = os.path.dirname(os.path.abspath(sys.modules["__main__"].__file__))
    log_path = os.path.join(root_path, "echo360Downloader.log")
    logging.basicConfig(
        level=logging_level,
        format="[%(levelname)s: %(asctime)s] %(name)-12s %(message)s",
        datefmt="%m-%d %H:%M",
        filename=log_path,
        filemode="w",
    )
    # define a Handler which writes INFO messages or higher to the sys.stderr
    console = logging.StreamHandler()
    console.setLevel(logging_level)
    console.setFormatter(logging.Formatter("%(levelname)s: %(message)s"))
    logging.getLogger("").addHandler(console)  # add handler to the root logger
<|MERGE_RESOLUTION|>--- conflicted
+++ resolved
@@ -221,11 +221,8 @@
         args["interactive"],
         args["enable_degbug"],
         args["manual"],
-<<<<<<< HEAD
         args["alternative_feeds"],
-=======
         args["echo360cloud"]
->>>>>>> 4531d3b0
     )
 
 
@@ -244,11 +241,8 @@
         interactive_mode,
         enable_degbug,
         manual,
-<<<<<<< HEAD
         alternative_feeds
-=======
         usingEcho360Cloud,
->>>>>>> 4531d3b0
     ) = handle_args()
 
     setup_logging(enable_degbug)
